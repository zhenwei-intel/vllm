--- conflicted
+++ resolved
@@ -117,11 +117,8 @@
     VLLM_NIXL_SIDE_CHANNEL_HOST: str = "localhost"
     VLLM_NIXL_SIDE_CHANNEL_PORT: int = 5557
     VLLM_ALL2ALL_BACKEND: str = "naive"
-<<<<<<< HEAD
+    VLLM_MAX_TOKENS_PER_EXPERT_FP4_MOE: int = 163840
     VLLM_MULTIPROC_EXECUTE_MODEL_TIMEOUT_S: int = 300
-=======
-    VLLM_MAX_TOKENS_PER_EXPERT_FP4_MOE: int = 163840
->>>>>>> 4fc1bf81
 
 
 def get_default_cache_root():
@@ -820,18 +817,16 @@
     "VLLM_ALL2ALL_BACKEND":
     lambda: os.getenv("VLLM_ALL2ALL_BACKEND", "naive"),
 
-<<<<<<< HEAD
-    # Timeout for calling execute_model() in multiproc_executor
-    "VLLM_MULTIPROC_EXECUTE_MODEL_TIMEOUT_S":
-    lambda: int(os.getenv("VLLM_MULTIPROC_EXECUTE_MODEL_TIMEOUT_S", 40)),
-=======
     # Control the maximum number of tokens per expert supported by the
     # NVFP4 MoE CUTLASS Kernel. This value is used to create a buffer for
     # the blockscale tensor of activations NVFP4 Quantization.
     # This is used to prevent the kernel from running out of memory.
     "VLLM_MAX_TOKENS_PER_EXPERT_FP4_MOE":
     lambda: int(os.getenv("VLLM_MAX_TOKENS_PER_EXPERT_FP4_MOE", "163840")),
->>>>>>> 4fc1bf81
+
+    # Timeout for calling execute_model() in multiproc_executor
+    "VLLM_MULTIPROC_EXECUTE_MODEL_TIMEOUT_S":
+    lambda: int(os.getenv("VLLM_MULTIPROC_EXECUTE_MODEL_TIMEOUT_S", "300")),
 }
 
 # --8<-- [end:env-vars-definition]
