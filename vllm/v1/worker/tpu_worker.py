# SPDX-License-Identifier: Apache-2.0
"""A TPU worker class."""
import os
from typing import Optional

import torch
import torch.distributed
import torch.nn as nn
import torch_xla.core.xla_model as xm
import torch_xla.debug.profiler as xp
import torch_xla.runtime as xr

import vllm.envs as envs
from vllm.config import ParallelConfig, VllmConfig
from vllm.distributed import (ensure_model_parallel_initialized,
                              init_distributed_environment)
from vllm.logger import init_logger
from vllm.lora.request import LoRARequest
from vllm.model_executor import set_random_seed
from vllm.utils import STR_DTYPE_TO_TORCH_DTYPE
from vllm.v1.core.sched.output import SchedulerOutput
from vllm.v1.kv_cache_interface import (AttentionSpec, KVCacheConfig,
                                        KVCacheSpec)
from vllm.v1.outputs import ModelRunnerOutput
from vllm.v1.utils import bind_kv_cache, report_usage_stats
from vllm.v1.worker.tpu_model_runner import TPUModelRunner
from vllm.distributed.kv_transfer import ensure_kv_transfer_initialized

logger = init_logger(__name__)


class TPUWorker:

    def __init__(
        self,
        vllm_config: VllmConfig,
        local_rank: int,
        rank: int,
        distributed_init_method: str,
        is_driver_worker: bool = False,
    ):
        self.is_driver_worker = is_driver_worker
        self.vllm_config = vllm_config
        self.model_config = vllm_config.model_config
        self.cache_config = vllm_config.cache_config
        self.lora_config = vllm_config.lora_config
        self.load_config = vllm_config.load_config
        self.parallel_config = vllm_config.parallel_config
        self.scheduler_config = vllm_config.scheduler_config
        self.device_config = vllm_config.device_config
        self.speculative_config = vllm_config.speculative_config
        self.prompt_adapter_config = vllm_config.prompt_adapter_config
        self.observability_config = vllm_config.observability_config

        self.parallel_config.rank = rank
        self.local_rank = local_rank
        self.rank = rank
        self.distributed_init_method = distributed_init_method

        if self.cache_config.cache_dtype == "auto":
            self.cache_dtype = self.model_config.dtype
        else:
            self.cache_dtype = STR_DTYPE_TO_TORCH_DTYPE[
                self.cache_config.cache_dtype]

        if self.model_config.trust_remote_code:
            # note: lazy import to avoid importing torch before initializing
            from vllm.utils import init_cached_hf_modules
            init_cached_hf_modules()

        # Delay profiler initialization to the start of the profiling.
        # This is because in vLLM V1, MP runtime is initialized before the
        # TPU Worker is initialized. The profiler server needs to start after
        # MP runtime is initialized.
        self.profiler = None
        self.profile_dir = None
        if envs.VLLM_TORCH_PROFILER_DIR and self.rank < 1:
            # For TPU, we can only have 1 active profiler session for 1 profiler
            # server. So we only profile on rank0.
            self.profile_dir = envs.VLLM_TORCH_PROFILER_DIR
            logger.info("Profiling enabled. Traces will be saved to: %s",
                        self.profile_dir)

        if self.model_config.seed is None:
            self.model_config.seed = 0

        if vllm_config.lora_config is not None:
            raise NotImplementedError(
                "The V1 TPU backend doesn't support LoRA serving")

    def init_device(self):
        os.environ["PJRT_DEVICE"] = "TPU"
        # Note: Currently the XLA compiler wrongly uses 2D ring strategy on 1D
        # ring, the xla tpu compiler flag
        # `xla_tpu_force_1d_allreduce_at_chunk_count` is a temporary solution to
        # fix this. It will be removed after the bug in XLA compiler is fixed.
        os.environ["LIBTPU_INIT_ARGS"] = (
            "--xla_tpu_force_1d_allreduce_at_chunk_count=1")
        torch.set_grad_enabled(False)
        torch.set_default_dtype(self.model_config.dtype)

        # Initialize the distributed environment.
        init_tpu_worker_distributed_environment(self.vllm_config,
                                                self.rank,
                                                self.distributed_init_method,
                                                self.local_rank)

        # Device initialization should happen after initializing
        # the distributed runtime.
        self.device = xm.xla_device()
        self.device_config.device = self.device

        # Set random seed.
        set_random_seed(self.model_config.seed)
        if self.model_config.seed is not None:
            xm.set_rng_state(self.model_config.seed, self.device)

        # Increase the cache size limit, which is the maximum number of
        # dynamo graphs that can be compiled.
        # TODO (NickLucche) On gsm we compile 80+ graphs.
        # Re-evaluate limit, with MM we may get close to this limit.
        torch._dynamo.config.cache_size_limit = 128
        # Use persistent cache to avoid XLA recompilation.
        # NOTE(woosuk): Set per-rank cache path since different ranks
        # can have slightly different XLA graphs.
        world_size = self.parallel_config.world_size
        rank = xr.global_ordinal()
        # The PyTorch/XLA compilation cache uses the Torch IR to generate keys.
        # Consequently, changes in optimization flags, which affect compilation
        # results, don't change the cache key. This can result in the wrong
        # compilation being used. To prevent this, disabling the XLA compilation
        # cache during development is recommended.We can disable it by
        # `export VLLM_XLA_CACHE_PATH=`
        if envs.VLLM_XLA_CACHE_PATH:
            per_rank_path = os.path.join(envs.VLLM_XLA_CACHE_PATH,
                                         f"tp{world_size}_rank{rank}")
            xr.initialize_cache(per_rank_path, readonly=False)

        # Init ModelRunner here, so that we have access to self.device.
        self.model_runner = TPUModelRunner(self.vllm_config, self.device)

        if rank == 0:
            # If usage stat is enabled, collect relevant info.
            report_usage_stats(self.vllm_config)

    def determine_available_memory(self) -> int:
        kv_caches: dict[str, torch.Tensor] = {}
        kv_cache_spec = self.model_runner.get_kv_cache_spec()
        for layer_name, layer_spec in kv_cache_spec.items():
            if isinstance(layer_spec, AttentionSpec):
                dtype = layer_spec.dtype

                # Use an empty tensor instead of `None`` to force Dynamo to pass
                # it by reference, rather by specializing on the value ``None``.
                tpu_kv_cache = torch.tensor([],
                                            dtype=dtype,
                                            device=self.device)
                kv_caches[layer_name] = tpu_kv_cache
            else:
                raise NotImplementedError(
                    f"Unsupported KV cache spec '{type(layer_spec)}'")

        runner_kv_caches: list[torch.Tensor] = []
        bind_kv_cache(
            kv_caches,
            self.vllm_config.compilation_config.static_forward_context,
            runner_kv_caches)

        # `max_num_tokens >= max_num_batched_tokens` due to padding.
        self.model_runner.profile_run(self.model_runner.max_num_tokens)

        # Synchronize before measuring the memory usage.
        xm.wait_device_ops()

        # During the profiling run, the model runs without KV cache. After
        # the profiling run, the model always runs with KV cache. Here we clear
        # the dynamo cache and cached bytecode to ensure the model always has
        # one compiled bytecode. Having one FX graph/cached bytecode per
        # compiled model is required for `support_torch_compile` decorator to
        # skip dynamo guard.
        self.model_runner.reset_dynamo_cache()

        # Get the maximum amount of memory used by the model weights and
        # intermediate activations.
        m = xm.get_memory_info(self.device)
        total_memory_size = m["bytes_limit"]
        current_mem = m["bytes_used"]
        # Ideally we would use profiled = m["peak_bytes_used"] to
        # get weights + activations. But there is memory used during
        # compilation / weight loading that impacts the peak and
        # there is no way to reset peak memory in XLA, So we
        # use the heuristic of 2% of weights.
        profiled = current_mem * 1.02

        # Calculate the TPU KV cache size based on profiling.
        usable_memory_size = int(total_memory_size *
                                 self.cache_config.gpu_memory_utilization)
        tpu_kv_cache_bytes = max(usable_memory_size - profiled, 0)

        return int(tpu_kv_cache_bytes)

    def execute_model(
        self,
        scheduler_output: "SchedulerOutput",
    ) -> Optional[ModelRunnerOutput]:
        output = self.model_runner.execute_model(scheduler_output)
        return output if self.is_driver_worker else None

    def profile(self, is_start: bool = True):
        if self.rank < 1:
            if self.profile_dir is None:
                raise RuntimeError("Profiler is not enabled.")
            if is_start:
                if self.profiler is None:
                    self.profiler = xp.start_server(9012)
                xp.start_trace(self.profile_dir)
            else:
                xp.stop_trace()

    def add_lora(self, lora_request: LoRARequest) -> bool:
        return self.model_runner.add_lora(lora_request)

    def load_model(self) -> None:
        self.model_runner.load_model()

    def compile_or_warm_up_model(self) -> None:
        if not self.model_config.enforce_eager:
            self.model_runner.capture_model()

        # Reset the seed to ensure that the random state is not affected by
        # the model initialization and profiling.
        set_random_seed(self.model_config.seed)

    def get_model(self) -> nn.Module:
        return self.model_runner.get_model()

    def get_kv_cache_spec(self) -> dict[str, KVCacheSpec]:
        return self.model_runner.get_kv_cache_spec()

    def initialize_from_config(self, kv_cache_config: KVCacheConfig) -> None:
        """Allocate GPU KV cache with the specified kv_cache_config."""
        self.model_runner.initialize_kv_cache(kv_cache_config)

    def check_health(self) -> None:
        # worker will always be healthy as long as it's running.
        return


def init_tpu_worker_distributed_environment(
    vllm_config: VllmConfig,
    rank: int,
    distributed_init_method: Optional[str] = None,
    local_rank: int = -1,
) -> None:
    """Initialize the distributed environment."""

    # NOTE(woosuk): This is just to initialize the TP group and broadcast
    # the input objects on CPU. The all-reduce and all-gather ops on TPU
    # are invoked by `xm.all_reduce` and `xm.all_gather` which use their
    # own context.
    parallel_config = vllm_config.parallel_config
    init_distributed_environment(
        world_size=parallel_config.world_size,
        rank=rank,
        local_rank=local_rank,
        distributed_init_method=distributed_init_method,
        backend="gloo",
    )
    ensure_model_parallel_initialized(parallel_config.tensor_parallel_size,
                                      parallel_config.pipeline_parallel_size,
                                      parallel_config.enable_expert_parallel)

<<<<<<< HEAD
    ensure_kv_transfer_initialized(vllm_config)
=======

try:
    from tpu_commons.worker import TPUWorker as TPUCommonsWorker
    TPUWorker = TPUCommonsWorker  # type: ignore
except ImportError:
    logger.info("tpu_commons not found, using vLLM's TPUWorker.")
    pass
>>>>>>> 9214e606
<|MERGE_RESOLUTION|>--- conflicted
+++ resolved
@@ -270,14 +270,12 @@
                                       parallel_config.pipeline_parallel_size,
                                       parallel_config.enable_expert_parallel)
 
-<<<<<<< HEAD
     ensure_kv_transfer_initialized(vllm_config)
-=======
+
 
 try:
     from tpu_commons.worker import TPUWorker as TPUCommonsWorker
     TPUWorker = TPUCommonsWorker  # type: ignore
 except ImportError:
     logger.info("tpu_commons not found, using vLLM's TPUWorker.")
-    pass
->>>>>>> 9214e606
+    pass